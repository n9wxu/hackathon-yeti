--- conflicted
+++ resolved
@@ -81,6 +81,12 @@
         <folder Name="ota">
           <file file_name="../../../../../demos/ota/aws_iot_ota_update_demo.c" />
         </folder>
+        <folder Name="mqtt">
+          <file file_name="../../../../../demos/mqtt/iot_demo_mqtt.c" />
+        </folder>
+        <folder Name="shadow">
+          <file file_name="../../../../../demos/shadow/aws_iot_demo_shadow.c" />
+        </folder>
         <folder Name="posix">
           <file file_name="../../../../../demos/posix/aws_posix_demo.c" />
           <file file_name="../../../../../demos/posix/CMakeLists.txt" />
@@ -418,10 +424,10 @@
       <folder Name="device_shadow">
         <folder Name="source">
           <folder Name="include">
-            <file file_name="../../../../../libraries/device_shadow_for_aws/source/include/shadow.h" />
-            <file file_name="../../../../../libraries/device_shadow_for_aws/source/include/shadow_config_defaults.h" />
-          </folder>
-          <file file_name="../../../../../libraries/device_shadow_for_aws/source/shadow.c" />
+            <file file_name="../../../../../libraries/device_shadow_for_aws_iot_embedded_sdk/source/include/shadow.h" />
+            <file file_name="../../../../../libraries/device_shadow_for_aws_iot_embedded_sdk/source/include/shadow_config_defaults.h" />
+          </folder>
+          <file file_name="../../../../../libraries/device_shadow_for_aws_iot_embedded_sdk/source/shadow.c" />
         </folder>
       </folder>
       <folder Name="coreJSON">
@@ -705,11 +711,7 @@
     Name="Debug"
     arm_fp_abi="None"
     c_preprocessor_definitions="DEBUG; DEBUG_NRF"
-<<<<<<< HEAD
-    c_user_include_directories=".;$(SolutionDir)/../../../../../libraries/coreMQTT/source/include;$(SolutionDir)/../../../../../libraries/coreMQTT/source/interface;$(SolutionDir)/../../../../../libraries/device_shadow_for_aws/source/include;$(SolutionDir)/../../../../../libraries/coreJSON/source/include"
-=======
     c_user_include_directories=".;$(SolutionDir)/../../../../../libraries/coreMQTT/source/include;$(SolutionDir)/../../../../../libraries/coreMQTT/source/interface;$(SolutionDir)/../../../../../libraries/device_shadow_for_aws_iot_embedded_sdk/source/include;$(SolutionDir)/../../../../../libraries/coreJSON/source/include"
->>>>>>> abbc3966
     gcc_debugging_level="Level 3"
     gcc_optimization_level="None"
     link_include_standard_libraries="Yes" />
